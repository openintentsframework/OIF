// SPDX-License-Identifier: MIT
pragma solidity ^0.8.22;

import { Test } from "forge-std/Test.sol";

import { MandateOutput, MandateOutputEncodingLib } from "../../src/libs/MandateOutputEncodingLib.sol";

contract MandateOutputEncodingLibTest is Test {
    function encodeMandateOutputHarness(
        MandateOutput calldata output
    ) external pure returns (bytes memory encodedOutput) {
        return MandateOutputEncodingLib.encodeMandateOutput(output);
    }

    function encodeMandateOutputMemoryHarness(
        MandateOutput memory output
    ) external pure returns (bytes memory encodedOutput) {
        return MandateOutputEncodingLib.encodeMandateOutputMemory(output);
    }

    function encodeFillDescriptionHarness(
        bytes32 solver,
        bytes32 orderId,
        uint32 timestamp,
        bytes32 token,
        uint256 amount,
        bytes32 recipient,
        bytes memory remoteCall,
        bytes memory fulfillmentContext
    ) external pure returns (bytes memory encodedOutput) {
        return MandateOutputEncodingLib.encodeFillDescription(
            solver, orderId, timestamp, token, amount, recipient, remoteCall, fulfillmentContext
        );
    }

    function encodeFillDescriptionHarness(
        bytes32 solver,
        bytes32 orderId,
        uint32 timestamp,
        MandateOutput calldata output
    ) external pure returns (bytes memory encodedOutput) {
        return MandateOutputEncodingLib.encodeFillDescription(solver, orderId, timestamp, output);
    }

    function encodeFillDescriptionMemoryHarness(
        bytes32 solver,
        bytes32 orderId,
        uint32 timestamp,
        MandateOutput memory output
    ) external pure returns (bytes memory encodedOutput) {
        return MandateOutputEncodingLib.encodeFillDescriptionM(solver, orderId, timestamp, output);
    }

    function test_encodeMandateOutput() external view {
        // The goal of this output is to fill all bytes such that no bytes are left empty.
        // This allows for better comparison to other vm implementations incase something is wrong.
        MandateOutput memory output = MandateOutput({
            oracle: keccak256(bytes("remoteOracle")),
<<<<<<< HEAD
            settler: keccak256(bytes("remoteFiller")),
=======
            settler: keccak256(bytes("outputSettler")),
>>>>>>> a743143e
            chainId: uint256(keccak256(bytes("chainId"))),
            token: keccak256(bytes("token")),
            amount: uint256(keccak256(bytes("amount"))),
            recipient: keccak256(bytes("recipient")),
            call: hex"",
            context: hex""
        });

        bytes memory encodedOutput = this.encodeMandateOutputHarness(output);
        bytes memory encodedOutputMemory = this.encodeMandateOutputMemoryHarness(output);
        assertEq(encodedOutput, encodedOutputMemory);
        assertEq(
            encodedOutput,
            hex"2e7527e20e9b97ff3a5ce16d17d50dd1fac8c30234ec6b506d9f3432963d59ea6aa1b29f675730a3d41062603d83a385b254be1e9338406698f9ea0702586f9e8ed9144e2f2122812934305f889c544efe55db33a5fd4b235aaab787c3f913d49b9b0454cadcb5884dd3faa6ba975da4d2459aa3f11d31291a25a8358f84946d89c4783cb6cc307f98e95f2d5d5d8647bdb3d4bdd087209374f187b38e098895811085f5b5d1b29598e73ca51de3d712f5d3103ad50e22dc1f4d3ff1559d511500000000"
        );

        output.call = abi.encodePacked(keccak256(hex""), keccak256(hex"01"), bytes3(0x010203));
        output.context = abi.encodePacked(
            keccak256(hex"02"), keccak256(hex"03"), keccak256(hex"04"), keccak256(hex"05"), bytes4(0x01020304)
        );

        encodedOutput = this.encodeMandateOutputHarness(output);
        encodedOutputMemory = this.encodeMandateOutputMemoryHarness(output);
        assertEq(encodedOutput, encodedOutputMemory);
        assertEq(
            encodedOutput,
            hex"2e7527e20e9b97ff3a5ce16d17d50dd1fac8c30234ec6b506d9f3432963d59ea6aa1b29f675730a3d41062603d83a385b254be1e9338406698f9ea0702586f9e8ed9144e2f2122812934305f889c544efe55db33a5fd4b235aaab787c3f913d49b9b0454cadcb5884dd3faa6ba975da4d2459aa3f11d31291a25a8358f84946d89c4783cb6cc307f98e95f2d5d5d8647bdb3d4bdd087209374f187b38e098895811085f5b5d1b29598e73ca51de3d712f5d3103ad50e22dc1f4d3ff1559d51150043c5d2460186f7233c927e7db2dcc703c0e500b653ca82273b7bfad8045d85a4705fe7f977e71dba2ea1a68e21057beebb9be2ac30c6410aa38d4f3fbe41dcffd20102030084f2ee15ea639b73fa3db9b34a245bdfa015c260c598b211bf05a1ecc4b3e3b4f269c322e3248a5dfc29d73c5b0553b0185a35cd5bb6386747517ef7e53b15e287f343681465b9efe82c933c3e8748c70cb8aa06539c361de20f72eac04e766393dbb8d0f4c497851a5043c6363657698cb1387682cac2f786c731f8936109d79501020304"
        );
    }

    function test_revert_encodeMandateOutput_RemoteCallOutOfRange() external {
        MandateOutput memory output = MandateOutput({
            oracle: keccak256(bytes("remoteOracle")),
<<<<<<< HEAD
            settler: keccak256(bytes("remoteFiller")),
=======
            settler: keccak256(bytes("outputSettler")),
>>>>>>> a743143e
            chainId: uint256(keccak256(bytes("chainId"))),
            token: keccak256(bytes("token")),
            amount: uint256(keccak256(bytes("amount"))),
            recipient: keccak256(bytes("recipient")),
            call: new bytes(65535 - 1),
            context: new bytes(0)
        });

        this.encodeMandateOutputHarness(output);
        this.encodeMandateOutputMemoryHarness(output);

        output.call = new bytes(65536);

        vm.expectRevert(abi.encodeWithSignature("CallOutOfRange()"));
        this.encodeMandateOutputHarness(output);
        vm.expectRevert(abi.encodeWithSignature("CallOutOfRange()"));
        this.encodeMandateOutputMemoryHarness(output);
    }

    function test_revert_encodeMandateOutput_FulfillmentContextCallOutOfRange() external {
        MandateOutput memory output = MandateOutput({
            oracle: keccak256(bytes("remoteOracle")),
<<<<<<< HEAD
            settler: keccak256(bytes("remoteFiller")),
=======
            settler: keccak256(bytes("outputSettler")),
>>>>>>> a743143e
            chainId: uint256(keccak256(bytes("chainId"))),
            token: keccak256(bytes("token")),
            amount: uint256(keccak256(bytes("amount"))),
            recipient: keccak256(bytes("recipient")),
            call: new bytes(0),
            context: new bytes(65535 - 1)
        });

        this.encodeMandateOutputHarness(output);
        this.encodeMandateOutputMemoryHarness(output);

        output.context = new bytes(65536);

        vm.expectRevert(abi.encodeWithSignature("ContextOutOfRange()"));
        this.encodeMandateOutputHarness(output);
        vm.expectRevert(abi.encodeWithSignature("ContextOutOfRange()"));
        this.encodeMandateOutputMemoryHarness(output);
    }

    function test_encodeFillDescription() external view {
        // The goal of this output is to fill all bytes such that no bytes are left empty.
        // This allows for better comparison to other vm implementations incase something is wrong.
        bytes32 solver = keccak256(bytes("solver"));
        bytes32 orderId = keccak256(bytes("orderId"));
        uint32 timestamp = uint32(uint256(keccak256(bytes("timestamp"))));
        bytes32 token = keccak256(bytes("token"));
        uint256 amount = uint256(keccak256(bytes("amount")));
        bytes32 recipient = keccak256(bytes("recipient"));
        bytes memory remoteCall = hex"";
        bytes memory fulfillmentContext = hex"";

        MandateOutput memory output = MandateOutput({
            oracle: keccak256(bytes("remoteOracle")),
<<<<<<< HEAD
            settler: keccak256(bytes("remoteFiller")),
=======
            settler: keccak256(bytes("outputSettler")),
>>>>>>> a743143e
            chainId: uint256(keccak256(bytes("chainId"))),
            token: token,
            amount: amount,
            recipient: recipient,
            call: remoteCall,
            context: fulfillmentContext
        });

        bytes memory encodedOutputFromOutput = this.encodeFillDescriptionHarness(solver, orderId, timestamp, output);
        bytes memory encodedOutputFromOutputMemory =
            this.encodeFillDescriptionMemoryHarness(solver, orderId, timestamp, output);
        bytes memory encodedOutput = this.encodeFillDescriptionHarness(
            solver, orderId, timestamp, token, amount, recipient, remoteCall, fulfillmentContext
        );
        assertEq(encodedOutputFromOutput, encodedOutputFromOutputMemory);
        assertEq(encodedOutputFromOutput, encodedOutput);
        assertEq(
            encodedOutputFromOutput,
            hex"1da5212527b611fa26a679f652ca82511b7def2f4c7af4d7bb6f175835f323dcaad60a3265e1c3c0dff4ef3474d6c608ca5f7ec61bd7dcbc5a992ad0576306911227958e9b9b0454cadcb5884dd3faa6ba975da4d2459aa3f11d31291a25a8358f84946d89c4783cb6cc307f98e95f2d5d5d8647bdb3d4bdd087209374f187b38e098895811085f5b5d1b29598e73ca51de3d712f5d3103ad50e22dc1f4d3ff1559d511500000000"
        );

        remoteCall = abi.encodePacked(keccak256(hex""), keccak256(hex"01"), bytes3(0x010203));
        output.call = remoteCall;
        fulfillmentContext = abi.encodePacked(
            keccak256(hex"02"), keccak256(hex"03"), keccak256(hex"04"), keccak256(hex"05"), bytes4(0x01020304)
        );
        output.context = fulfillmentContext;

        encodedOutputFromOutput = this.encodeFillDescriptionHarness(solver, orderId, timestamp, output);
        encodedOutputFromOutputMemory = this.encodeFillDescriptionMemoryHarness(solver, orderId, timestamp, output);
        encodedOutput = this.encodeFillDescriptionHarness(
            solver, orderId, timestamp, token, amount, recipient, remoteCall, fulfillmentContext
        );
        assertEq(encodedOutputFromOutput, encodedOutputFromOutputMemory);
        assertEq(encodedOutputFromOutput, encodedOutput);
        assertEq(
            encodedOutputFromOutput,
            hex"1da5212527b611fa26a679f652ca82511b7def2f4c7af4d7bb6f175835f323dcaad60a3265e1c3c0dff4ef3474d6c608ca5f7ec61bd7dcbc5a992ad0576306911227958e9b9b0454cadcb5884dd3faa6ba975da4d2459aa3f11d31291a25a8358f84946d89c4783cb6cc307f98e95f2d5d5d8647bdb3d4bdd087209374f187b38e098895811085f5b5d1b29598e73ca51de3d712f5d3103ad50e22dc1f4d3ff1559d51150043c5d2460186f7233c927e7db2dcc703c0e500b653ca82273b7bfad8045d85a4705fe7f977e71dba2ea1a68e21057beebb9be2ac30c6410aa38d4f3fbe41dcffd20102030084f2ee15ea639b73fa3db9b34a245bdfa015c260c598b211bf05a1ecc4b3e3b4f269c322e3248a5dfc29d73c5b0553b0185a35cd5bb6386747517ef7e53b15e287f343681465b9efe82c933c3e8748c70cb8aa06539c361de20f72eac04e766393dbb8d0f4c497851a5043c6363657698cb1387682cac2f786c731f8936109d79501020304"
        );
    }

    function test_revert_encodeFillDescription_RemoteCallOutOfRange() external {
        bytes32 solver = keccak256(bytes("solver"));
        bytes32 orderId = keccak256(bytes("orderId"));
        uint32 timestamp = uint32(uint256(keccak256(bytes("timestamp"))));
        bytes32 token = keccak256(bytes("token"));
        uint256 amount = uint256(keccak256(bytes("amount")));
        bytes32 recipient = keccak256(bytes("recipient"));
        bytes memory remoteCall = new bytes(65536 - 1);
        bytes memory fulfillmentContext = hex"";

        MandateOutput memory output = MandateOutput({
            oracle: keccak256(bytes("remoteOracle")),
<<<<<<< HEAD
            settler: keccak256(bytes("remoteFiller")),
=======
            settler: keccak256(bytes("outputSettler")),
>>>>>>> a743143e
            chainId: uint256(keccak256(bytes("chainId"))),
            token: token,
            amount: amount,
            recipient: recipient,
            call: remoteCall,
            context: fulfillmentContext
        });

        this.encodeFillDescriptionHarness(solver, orderId, timestamp, output);
        this.encodeFillDescriptionMemoryHarness(solver, orderId, timestamp, output);
        this.encodeFillDescriptionHarness(
            solver, orderId, timestamp, token, amount, recipient, remoteCall, fulfillmentContext
        );

        remoteCall = new bytes(65536);
        output.call = remoteCall;

        vm.expectRevert(abi.encodeWithSignature("CallOutOfRange()"));
        this.encodeFillDescriptionHarness(solver, orderId, timestamp, output);
        vm.expectRevert(abi.encodeWithSignature("CallOutOfRange()"));
        this.encodeFillDescriptionMemoryHarness(solver, orderId, timestamp, output);
        vm.expectRevert(abi.encodeWithSignature("CallOutOfRange()"));
        this.encodeFillDescriptionHarness(
            solver, orderId, timestamp, token, amount, recipient, remoteCall, fulfillmentContext
        );
    }

    function test_revert_encodeFillDescription_FulfillmentContextCallOutOfRange() external {
        bytes32 solver = keccak256(bytes("solver"));
        bytes32 orderId = keccak256(bytes("orderId"));
        uint32 timestamp = uint32(uint256(keccak256(bytes("timestamp"))));
        bytes32 token = keccak256(bytes("token"));
        uint256 amount = uint256(keccak256(bytes("amount")));
        bytes32 recipient = keccak256(bytes("recipient"));
        bytes memory remoteCall = hex"";
        bytes memory fulfillmentContext = new bytes(65536 - 1);

        MandateOutput memory output = MandateOutput({
            oracle: keccak256(bytes("remoteOracle")),
<<<<<<< HEAD
            settler: keccak256(bytes("remoteFiller")),
=======
            settler: keccak256(bytes("outputSettler")),
>>>>>>> a743143e
            chainId: uint256(keccak256(bytes("chainId"))),
            token: token,
            amount: amount,
            recipient: recipient,
            call: remoteCall,
            context: fulfillmentContext
        });

        this.encodeFillDescriptionHarness(solver, orderId, timestamp, output);
        this.encodeFillDescriptionMemoryHarness(solver, orderId, timestamp, output);
        this.encodeFillDescriptionHarness(
            solver, orderId, timestamp, token, amount, recipient, remoteCall, fulfillmentContext
        );

        fulfillmentContext = new bytes(65536);
        output.context = fulfillmentContext;

        vm.expectRevert(abi.encodeWithSignature("ContextOutOfRange()"));
        this.encodeFillDescriptionHarness(solver, orderId, timestamp, output);
        vm.expectRevert(abi.encodeWithSignature("ContextOutOfRange()"));
        this.encodeFillDescriptionMemoryHarness(solver, orderId, timestamp, output);
        vm.expectRevert(abi.encodeWithSignature("ContextOutOfRange()"));
        this.encodeFillDescriptionHarness(
            solver, orderId, timestamp, token, amount, recipient, remoteCall, fulfillmentContext
        );
    }
}<|MERGE_RESOLUTION|>--- conflicted
+++ resolved
@@ -55,12 +55,8 @@
         // The goal of this output is to fill all bytes such that no bytes are left empty.
         // This allows for better comparison to other vm implementations incase something is wrong.
         MandateOutput memory output = MandateOutput({
-            oracle: keccak256(bytes("remoteOracle")),
-<<<<<<< HEAD
-            settler: keccak256(bytes("remoteFiller")),
-=======
-            settler: keccak256(bytes("outputSettler")),
->>>>>>> a743143e
+            oracle: keccak256(bytes("outputOracle")),
+            settler: keccak256(bytes("outputSettler")),
             chainId: uint256(keccak256(bytes("chainId"))),
             token: keccak256(bytes("token")),
             amount: uint256(keccak256(bytes("amount"))),
@@ -74,7 +70,7 @@
         assertEq(encodedOutput, encodedOutputMemory);
         assertEq(
             encodedOutput,
-            hex"2e7527e20e9b97ff3a5ce16d17d50dd1fac8c30234ec6b506d9f3432963d59ea6aa1b29f675730a3d41062603d83a385b254be1e9338406698f9ea0702586f9e8ed9144e2f2122812934305f889c544efe55db33a5fd4b235aaab787c3f913d49b9b0454cadcb5884dd3faa6ba975da4d2459aa3f11d31291a25a8358f84946d89c4783cb6cc307f98e95f2d5d5d8647bdb3d4bdd087209374f187b38e098895811085f5b5d1b29598e73ca51de3d712f5d3103ad50e22dc1f4d3ff1559d511500000000"
+            hex"4f9c60d16f18ede78fc0a6cfbe7ef0072cdda8cbb9b0b90c5d3578541cb3c1616aa1b29f675730a3d41062603d83a385b254be1e9338406698f9ea0702586f9e8ed9144e2f2122812934305f889c544efe55db33a5fd4b235aaab787c3f913d49b9b0454cadcb5884dd3faa6ba975da4d2459aa3f11d31291a25a8358f84946d89c4783cb6cc307f98e95f2d5d5d8647bdb3d4bdd087209374f187b38e098895811085f5b5d1b29598e73ca51de3d712f5d3103ad50e22dc1f4d3ff1559d511500000000"
         );
 
         output.call = abi.encodePacked(keccak256(hex""), keccak256(hex"01"), bytes3(0x010203));
@@ -87,18 +83,14 @@
         assertEq(encodedOutput, encodedOutputMemory);
         assertEq(
             encodedOutput,
-            hex"2e7527e20e9b97ff3a5ce16d17d50dd1fac8c30234ec6b506d9f3432963d59ea6aa1b29f675730a3d41062603d83a385b254be1e9338406698f9ea0702586f9e8ed9144e2f2122812934305f889c544efe55db33a5fd4b235aaab787c3f913d49b9b0454cadcb5884dd3faa6ba975da4d2459aa3f11d31291a25a8358f84946d89c4783cb6cc307f98e95f2d5d5d8647bdb3d4bdd087209374f187b38e098895811085f5b5d1b29598e73ca51de3d712f5d3103ad50e22dc1f4d3ff1559d51150043c5d2460186f7233c927e7db2dcc703c0e500b653ca82273b7bfad8045d85a4705fe7f977e71dba2ea1a68e21057beebb9be2ac30c6410aa38d4f3fbe41dcffd20102030084f2ee15ea639b73fa3db9b34a245bdfa015c260c598b211bf05a1ecc4b3e3b4f269c322e3248a5dfc29d73c5b0553b0185a35cd5bb6386747517ef7e53b15e287f343681465b9efe82c933c3e8748c70cb8aa06539c361de20f72eac04e766393dbb8d0f4c497851a5043c6363657698cb1387682cac2f786c731f8936109d79501020304"
+            hex"4f9c60d16f18ede78fc0a6cfbe7ef0072cdda8cbb9b0b90c5d3578541cb3c1616aa1b29f675730a3d41062603d83a385b254be1e9338406698f9ea0702586f9e8ed9144e2f2122812934305f889c544efe55db33a5fd4b235aaab787c3f913d49b9b0454cadcb5884dd3faa6ba975da4d2459aa3f11d31291a25a8358f84946d89c4783cb6cc307f98e95f2d5d5d8647bdb3d4bdd087209374f187b38e098895811085f5b5d1b29598e73ca51de3d712f5d3103ad50e22dc1f4d3ff1559d51150043c5d2460186f7233c927e7db2dcc703c0e500b653ca82273b7bfad8045d85a4705fe7f977e71dba2ea1a68e21057beebb9be2ac30c6410aa38d4f3fbe41dcffd20102030084f2ee15ea639b73fa3db9b34a245bdfa015c260c598b211bf05a1ecc4b3e3b4f269c322e3248a5dfc29d73c5b0553b0185a35cd5bb6386747517ef7e53b15e287f343681465b9efe82c933c3e8748c70cb8aa06539c361de20f72eac04e766393dbb8d0f4c497851a5043c6363657698cb1387682cac2f786c731f8936109d79501020304"
         );
     }
 
     function test_revert_encodeMandateOutput_RemoteCallOutOfRange() external {
         MandateOutput memory output = MandateOutput({
-            oracle: keccak256(bytes("remoteOracle")),
-<<<<<<< HEAD
-            settler: keccak256(bytes("remoteFiller")),
-=======
-            settler: keccak256(bytes("outputSettler")),
->>>>>>> a743143e
+            oracle: keccak256(bytes("outputOracle")),
+            settler: keccak256(bytes("outputSettler")),
             chainId: uint256(keccak256(bytes("chainId"))),
             token: keccak256(bytes("token")),
             amount: uint256(keccak256(bytes("amount"))),
@@ -120,12 +112,8 @@
 
     function test_revert_encodeMandateOutput_FulfillmentContextCallOutOfRange() external {
         MandateOutput memory output = MandateOutput({
-            oracle: keccak256(bytes("remoteOracle")),
-<<<<<<< HEAD
-            settler: keccak256(bytes("remoteFiller")),
-=======
-            settler: keccak256(bytes("outputSettler")),
->>>>>>> a743143e
+            oracle: keccak256(bytes("outputOracle")),
+            settler: keccak256(bytes("outputSettler")),
             chainId: uint256(keccak256(bytes("chainId"))),
             token: keccak256(bytes("token")),
             amount: uint256(keccak256(bytes("amount"))),
@@ -158,12 +146,8 @@
         bytes memory fulfillmentContext = hex"";
 
         MandateOutput memory output = MandateOutput({
-            oracle: keccak256(bytes("remoteOracle")),
-<<<<<<< HEAD
-            settler: keccak256(bytes("remoteFiller")),
-=======
-            settler: keccak256(bytes("outputSettler")),
->>>>>>> a743143e
+            oracle: keccak256(bytes("outputOracle")),
+            settler: keccak256(bytes("outputSettler")),
             chainId: uint256(keccak256(bytes("chainId"))),
             token: token,
             amount: amount,
@@ -216,12 +200,8 @@
         bytes memory fulfillmentContext = hex"";
 
         MandateOutput memory output = MandateOutput({
-            oracle: keccak256(bytes("remoteOracle")),
-<<<<<<< HEAD
-            settler: keccak256(bytes("remoteFiller")),
-=======
-            settler: keccak256(bytes("outputSettler")),
->>>>>>> a743143e
+            oracle: keccak256(bytes("outputOracle")),
+            settler: keccak256(bytes("outputSettler")),
             chainId: uint256(keccak256(bytes("chainId"))),
             token: token,
             amount: amount,
@@ -260,12 +240,8 @@
         bytes memory fulfillmentContext = new bytes(65536 - 1);
 
         MandateOutput memory output = MandateOutput({
-            oracle: keccak256(bytes("remoteOracle")),
-<<<<<<< HEAD
-            settler: keccak256(bytes("remoteFiller")),
-=======
-            settler: keccak256(bytes("outputSettler")),
->>>>>>> a743143e
+            oracle: keccak256(bytes("outputOracle")),
+            settler: keccak256(bytes("outputSettler")),
             chainId: uint256(keccak256(bytes("chainId"))),
             token: token,
             amount: amount,
